--- conflicted
+++ resolved
@@ -4,54 +4,27 @@
 # Usage
 
 ```php
-<<<<<<< HEAD
 //define a task
 Balancer::task('task1', function($task){
 
-    //define a driver for `task1` like this
-    $task->driver('driver1') //create a driver instance named 'driver1'
-         ->weight(100) //driver weight
-         ->backUp() //this driver is a back up driver
-         ->data(['this is data 1']) //data for driver work
-         ->work(function($driver, $data){ //define driver`s work
-=======
-//define task
-Balancer::task('task1', function($task){
-    //define a driver
+    //define a driver for current task like this:
     $task->driver('driver_1 100 backup', function($driver, $data){
                     $person = new Person($data['name'], $data['age']);
->>>>>>> c4b477d1
                     $driver->failed();
                     print_r('run work! by '.$driver->name.'<br>');
                     return ['test.driver1 working', $person->toString()];
                 });
 
-<<<<<<< HEAD
-    //or
-    $task->driver('driver2')
-         ->weight(3)->backUp(false)
-         ->data(['this is data 2'])
-         ->work(function($driver, $data){
-                    $driver->success();
-                    $msg = 'working! by '.$driver->name.'<br>';
-                    print_r($msg);
-                    return [$msg, $data];
-                });
-
-    //or
-    $task->driver('driver3')
-=======
-    //define a driver
-    $task->driver('driver_2', 100, function($driver, $data){
+    //or like this:
+    $task->driver('driver_2', 90, function($driver, $data){
              $driver->failed();
              print_r('run work! by '.$driver->name.'<br>');
              return ['test.driver2 working', $data];
          })
          ->data(['this is data 2']);
 
-    //define a driver
-    $task->driver('driver_3')
->>>>>>> c4b477d1
+    //or like this:
+    $task->driver('driver_3 ')
          ->weight(0)->backUp()
          ->data(['this is data 3'])
          ->work(function($driver, $data){
@@ -61,12 +34,80 @@
                 });
 });
 
-//run task
+//run the task
 $result = Balancer::run('task1');
 ```
 
-#
+# Method
 
+1. Balancer::task($taskName, [$data, ] $work);
+
+create a task instance, return task instance.
+
+```php
+Balancer::task('taskName', $data, function($task){
+    //task`s work
+});
+```
+
+2. Balancer::run($taskName)
+
+run the task, return a results array.
+
+3. $task->driver($optionString, [$weight, 'backup', ] $work);
+
+create a driver instance for `$task`, return driver instance.
+
+**note:**$weight must be a integer
+
+```php
+$task->driver('driverName 80 backup', function($driver, $data){
+    //driver`s work
+    //$driver is driver instance
+});
+```
+
+4. $driver->weight($weight)
+
+set driver`s weight, return current driver,
+supported chain operation.
+
+**note:**$weight must be a integer
+
+5. $driver->backup($is)
+
+set driver is backup, return current driver,
+supported chain operation.
+
+**note:**$is must be true of false
+
+6. $driver->data($data);
+
+set data for driver`s work use,
+support chain operation.
+
+7. $driver->work(function($driver, $data){});
+
+set driver`s work, give two arguments: $driver and $data,
+support chain operation.
+
+8. $driver->failed()
+
+set current driver run failed,
+support chain operation.
+
+9. $driver->success()
+
+set current driver run successful.
+support chain operation.
+
+10. $driver->getDriverData()
+
+get data from driver.
+
+11. $driver->getTaskData()
+
+get data from task.
 
 # Todo
 
